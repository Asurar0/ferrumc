--- conflicted
+++ resolved
@@ -1,10 +1,6 @@
-<<<<<<< HEAD
-use tracing_subscriber::filter::Directive;
-=======
 use tracing_subscriber::EnvFilter;
 use tracing_subscriber::filter::LevelFilter;
 
->>>>>>> 0110a08e
 use crate::utils::constants::DEFAULT_LOG_LEVEL;
 use crate::utils::prelude::*;
 
@@ -33,7 +29,7 @@
         trace_level = DEFAULT_LOG_LEVEL;
     }
 
-    let _trace_level = match trace_level.trim().parse::<tracing::Level>() {
+    let trace_level = match trace_level.trim().parse::<tracing::Level>() {
         Ok(level) => level,
         Err(_) => {
             eprintln!("Invalid log level: {}", trace_level);
@@ -42,7 +38,6 @@
         }
     };
 
-<<<<<<< HEAD
     let env_filter = tracing_subscriber::EnvFilter::from_default_env()
         .add_directive(trace_level.into())
         .add_directive(str_to_directive("sled=off")?);
@@ -51,20 +46,4 @@
     Ok(tracing_subscriber::fmt()
         .with_env_filter(env_filter)
         .init())
-}
-fn str_to_directive(directive: &str) -> Result<Directive> {
-    directive.parse().map_err(|_| Error::InvalidDirective(directive.to_string()))
-=======
-    let filter = EnvFilter::builder()
-        .with_default_directive(LevelFilter::OFF.into())
-        .from_env()
-        .unwrap()
-        .add_directive("ferrumc2_0=debug".parse().unwrap());
-
-    tracing_subscriber::fmt()
-        .with_env_filter(filter)
-        //.with_max_level(trace_level)
-        .compact()
-        .init();
->>>>>>> 0110a08e
 }