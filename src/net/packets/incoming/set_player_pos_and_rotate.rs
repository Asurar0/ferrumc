--- conflicted
+++ resolved
@@ -4,11 +4,8 @@
 
 use crate::Connection;
 use crate::net::packets::IncomingPacket;
-<<<<<<< HEAD
 use crate::utils::encoding::position::Position;
-=======
 use crate::state::GlobalState;
->>>>>>> d06d4513
 
 #[derive(Decode)]
 #[packet(packet_id = 0x15, state = "play")]
@@ -22,15 +19,11 @@
 }
 
 impl IncomingPacket for SetPlayerPosAndRotate {
-<<<<<<< HEAD
-    async fn handle(&self, conn: &mut Connection) -> crate::utils::prelude::Result<()> {
-=======
     async fn handle(
         &self,
         _: &mut Connection,
         _: GlobalState,
     ) -> crate::utils::prelude::Result<()> {
->>>>>>> d06d4513
         trace!("SetPlayerPosAndRotate packet received");
         trace!("X: {}", self.x);
         trace!("Y: {}", self.y);
