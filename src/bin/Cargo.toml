[package]
name = "ferrumc"
description = "A high-performance Minecraft server implementation, crafted in Rust for unparalleled speed and efficiency."
version = "0.1.0"
edition = "2021"

# See more keys and their definitions at https://doc.rust-lang.org/cargo/reference/manifest.html

[dependencies]
<<<<<<< HEAD
ctor.workspace = true
parking_lot.workspace = true
ferrumc-logging.workspace = true
tracing.workspace = true
=======
thiserror = { workspace = true }

ferrumc-core = { workspace = true }
ferrumc-ecs = { workspace = true }
ferrumc-events = { workspace = true }
ferrumc-net = { workspace = true }
ferrumc-net-encryption = { workspace = true }
ferrumc-net-packets = { workspace = true }
ferrumc-plugins = { workspace = true }
ferrumc-storage = { workspace = true }
ferrumc-utils = { workspace = true }
ferrumc-profiling = { workspace = true }
ferrumc-logging = { workspace = true }
ferrumc-world = { workspace = true }
>>>>>>> ccd2d281

[[bin]]
name = "ferrumc"
path = "src/main.rs"<|MERGE_RESOLUTION|>--- conflicted
+++ resolved
@@ -7,12 +7,6 @@
 # See more keys and their definitions at https://doc.rust-lang.org/cargo/reference/manifest.html
 
 [dependencies]
-<<<<<<< HEAD
-ctor.workspace = true
-parking_lot.workspace = true
-ferrumc-logging.workspace = true
-tracing.workspace = true
-=======
 thiserror = { workspace = true }
 
 ferrumc-core = { workspace = true }
@@ -27,7 +21,10 @@
 ferrumc-profiling = { workspace = true }
 ferrumc-logging = { workspace = true }
 ferrumc-world = { workspace = true }
->>>>>>> ccd2d281
+ctor.workspace = true
+parking_lot.workspace = true
+ferrumc-logging.workspace = true
+tracing.workspace = true
 
 [[bin]]
 name = "ferrumc"
