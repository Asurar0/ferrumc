use tokio::io::AsyncWriteExt;
use tracing::{debug, info};

use crate::state::GlobalState;
use crate::utils::binary_utils::{read_n_bits_u16, read_n_bits_u8};
use crate::utils::error::Error;
use crate::world::chunkformat::Chunk;

pub async fn read_block(
    chunk: &Chunk,
    x: i32,
    y: i32,
    z: i32,
) -> Result<String, Error> {
    let (chunk_x, chunk_z) = (x / 16, z / 16);
<<<<<<< HEAD
=======
    debug!("Getting chunk: {} {}", chunk_x, chunk_z);
    let chunk = state
        .database
        .get_chunk(chunk_x, chunk_z, dimension)
        .await?;
    if !chunk.is_some() {
        return Err(Error::ChunkNotFound(chunk_x, chunk_z));
    }
    let chunk = chunk.unwrap();
>>>>>>> f33aa738
    if !chunk.sections.is_some() {
        return Err(Error::Generic(format!(
            "Chunk {} {} does not have any sections",
            chunk_x, chunk_z
        )));
    }
    let section = chunk
        .sections
        .as_ref()
        .unwrap()
        .iter()
        .find(|section| section.y == (y / 16) as i8)
        .unwrap();
    if !section.block_states.is_some() {
        return Err(Error::Generic(format!(
            "Section {} does not have any block states",
            y / 16
        )));
    }
    if !section.block_states.as_ref().unwrap().palette.is_some() {
        return Err(Error::Generic(format!(
            "Section {} does not have any palette",
            y / 16
        )));
    }
    let palette = section
        .block_states
        .as_ref()
        .unwrap()
        .palette
        .as_ref()
        .unwrap();
    if !section.block_states.as_ref().unwrap().data.is_some() {
        return Err(Error::Generic(format!(
            "Section {} does not have any block states data",
            y / 16
        )));
    }
    let bits_per_block = section
        .block_states
        .as_ref()
        .unwrap()
        .data
        .as_ref()
        .unwrap()
        .len()
        * 64
        / 4096;

    let index = (y % 16) * 256 + (z % 16) * 16 + (x % 16);
    let specific_index = (index * bits_per_block as i32) / 64;
    if let Some(target_long) = &section
        .block_states
        .as_ref()
        .unwrap()
        .data
        .as_ref()
        .unwrap()
        .get(specific_index as usize)
    {
        let block_index = read_n_bits_u16(
            *target_long,
            (index as usize * bits_per_block) % 64,
            bits_per_block,
        )?;
        Ok(palette[block_index as usize].name.clone())
    } else {
        Err(Error::Generic(format!(
            "Could not find block at index {}",
            index
        )))
    }
}

#[cfg(test)]
mod tests {
    use tokio::net::TcpListener;
    use tracing::info;

    use crate::utils::setup_logger;
    use crate::world::blocks::read_block;

    #[tokio::test]
    async fn test_reading() {
        setup_logger().unwrap();
        let state = crate::create_state(TcpListener::bind("0.0.0.0:0").await.unwrap())
            .await
            .unwrap();
<<<<<<< HEAD
        let chunk = state
            .database
            .get_chunk(0, 0, "overworld")
            .await
            .unwrap()
            .unwrap();
        read_block(&chunk, 0, 50, 0, "overworld").await.unwrap();
=======
        info!(
            "{}",
            read_block(state, -537, 69, 51, "overworld".to_string())
                .await
                .unwrap()
        );
>>>>>>> f33aa738
    }
}<|MERGE_RESOLUTION|>--- conflicted
+++ resolved
@@ -4,17 +4,15 @@
 use crate::state::GlobalState;
 use crate::utils::binary_utils::{read_n_bits_u16, read_n_bits_u8};
 use crate::utils::error::Error;
-use crate::world::chunkformat::Chunk;
 
 pub async fn read_block(
-    chunk: &Chunk,
+    state: GlobalState,
     x: i32,
     y: i32,
     z: i32,
+    dimension: String,
 ) -> Result<String, Error> {
     let (chunk_x, chunk_z) = (x / 16, z / 16);
-<<<<<<< HEAD
-=======
     debug!("Getting chunk: {} {}", chunk_x, chunk_z);
     let chunk = state
         .database
@@ -24,7 +22,6 @@
         return Err(Error::ChunkNotFound(chunk_x, chunk_z));
     }
     let chunk = chunk.unwrap();
->>>>>>> f33aa738
     if !chunk.sections.is_some() {
         return Err(Error::Generic(format!(
             "Chunk {} {} does not have any sections",
@@ -113,21 +110,11 @@
         let state = crate::create_state(TcpListener::bind("0.0.0.0:0").await.unwrap())
             .await
             .unwrap();
-<<<<<<< HEAD
-        let chunk = state
-            .database
-            .get_chunk(0, 0, "overworld")
-            .await
-            .unwrap()
-            .unwrap();
-        read_block(&chunk, 0, 50, 0, "overworld").await.unwrap();
-=======
         info!(
             "{}",
             read_block(state, -537, 69, 51, "overworld".to_string())
                 .await
                 .unwrap()
         );
->>>>>>> f33aa738
     }
 }