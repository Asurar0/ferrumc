# This file is automatically @generated by Cargo.
# It is not intended for manual editing.
version = 3

[[package]]
<<<<<<< HEAD
name = "addr2line"
version = "0.24.1"
source = "registry+https://github.com/rust-lang/crates.io-index"
checksum = "f5fb1d8e4442bd405fdfd1dacb42792696b0cf9cb15882e5d097b742a676d375"
dependencies = [
 "gimli",
]

[[package]]
name = "adler2"
version = "2.0.0"
source = "registry+https://github.com/rust-lang/crates.io-index"
checksum = "512761e0bb2578dd7380c6baaa0f4ce03e84f95e960231d1dec8bf4d7d6e2627"

[[package]]
name = "ahash"
version = "0.8.11"
source = "registry+https://github.com/rust-lang/crates.io-index"
checksum = "e89da841a80418a9b391ebaea17f5c112ffaaa96f621d2c285b5174da76b9011"
dependencies = [
 "cfg-if",
 "once_cell",
 "version_check",
 "zerocopy",
]

[[package]]
name = "aho-corasick"
version = "1.1.3"
source = "registry+https://github.com/rust-lang/crates.io-index"
checksum = "8e60d3430d3a69478ad0993f19238d2df97c507009a52b3c10addcd7f6bcb916"
dependencies = [
 "memchr",
]

[[package]]
name = "allocator-api2"
version = "0.2.18"
source = "registry+https://github.com/rust-lang/crates.io-index"
checksum = "5c6cb57a04249c6480766f7f7cef5467412af1490f8d1e243141daddada3264f"

[[package]]
name = "autocfg"
version = "1.3.0"
source = "registry+https://github.com/rust-lang/crates.io-index"
checksum = "0c4b4d0bd25bd0b74681c0ad21497610ce1b7c91b1022cd21c80c6fbdd9476b0"

[[package]]
name = "backtrace"
version = "0.3.74"
source = "registry+https://github.com/rust-lang/crates.io-index"
checksum = "8d82cb332cdfaed17ae235a638438ac4d4839913cc2af585c3c6746e8f8bee1a"
dependencies = [
 "addr2line",
 "cfg-if",
 "libc",
 "miniz_oxide",
 "object",
 "rustc-demangle",
 "windows-targets",
]

[[package]]
name = "bitflags"
version = "2.6.0"
source = "registry+https://github.com/rust-lang/crates.io-index"
checksum = "b048fb63fd8b5923fc5aa7b340d8e156aec7ec02f0c78fa8a6ddc2613f6f71de"

[[package]]
name = "byteorder"
version = "1.5.0"
source = "registry+https://github.com/rust-lang/crates.io-index"
checksum = "1fd0f2584146f6f2ef48085050886acf353beff7305ebd1ae69500e27c67f64b"

[[package]]
name = "bytes"
version = "1.7.1"
source = "registry+https://github.com/rust-lang/crates.io-index"
checksum = "8318a53db07bb3f8dca91a600466bdb3f2eaadeedfdbcf02e1accbad9271ba50"

[[package]]
name = "cfg-if"
version = "1.0.0"
source = "registry+https://github.com/rust-lang/crates.io-index"
checksum = "baf1de4339761588bc0619e3cbc0120ee582ebb74b53b4efbf79117bd2da40fd"

[[package]]
name = "crossbeam-utils"
version = "0.8.20"
source = "registry+https://github.com/rust-lang/crates.io-index"
checksum = "22ec99545bb0ed0ea7bb9b8e1e9122ea386ff8a48c0922e43f36d45ab09e0e80"

[[package]]
name = "dashmap"
version = "6.1.0"
source = "registry+https://github.com/rust-lang/crates.io-index"
checksum = "5041cc499144891f3790297212f32a74fb938e5136a14943f338ef9e0ae276cf"
dependencies = [
 "cfg-if",
 "crossbeam-utils",
 "hashbrown",
 "lock_api",
 "once_cell",
 "parking_lot_core",
]

[[package]]
name = "derive_macros"
version = "0.1.0"
dependencies = [
 "quote",
]

[[package]]
name = "dummy_lib"
=======
name = "events"
>>>>>>> 70b834f2
version = "0.1.0"

[[package]]
name = "ferrumc"
<<<<<<< HEAD
version = "0.1.1"
dependencies = [
 "dummy_lib",
]

[[package]]
name = "getrandom"
version = "0.2.15"
source = "registry+https://github.com/rust-lang/crates.io-index"
checksum = "c4567c8db10ae91089c99af84c68c38da3ec2f087c3f82960bcdbf3656b6f4d7"
dependencies = [
 "cfg-if",
 "libc",
 "wasi",
]

[[package]]
name = "gimli"
version = "0.31.0"
source = "registry+https://github.com/rust-lang/crates.io-index"
checksum = "32085ea23f3234fc7846555e85283ba4de91e21016dc0455a16286d87a292d64"

[[package]]
name = "hashbrown"
version = "0.14.5"
source = "registry+https://github.com/rust-lang/crates.io-index"
checksum = "e5274423e17b7c9fc20b6e7e208532f9b19825d82dfd615708b70edd83df41f1"
dependencies = [
 "ahash",
 "allocator-api2",
]

[[package]]
name = "hermit-abi"
version = "0.3.9"
source = "registry+https://github.com/rust-lang/crates.io-index"
checksum = "d231dfb89cfffdbc30e7fc41579ed6066ad03abda9e567ccafae602b97ec5024"

[[package]]
name = "itoa"
version = "1.0.11"
source = "registry+https://github.com/rust-lang/crates.io-index"
checksum = "49f1f14873335454500d59611f1cf4a4b0f786f9ac11f4312a78e4cf2566695b"

[[package]]
name = "lazy_static"
version = "1.5.0"
source = "registry+https://github.com/rust-lang/crates.io-index"
checksum = "bbd2bcb4c963f2ddae06a2efc7e9f3591312473c50c6685e1f298068316e66fe"

[[package]]
name = "libc"
version = "0.2.158"
source = "registry+https://github.com/rust-lang/crates.io-index"
checksum = "d8adc4bb1803a324070e64a98ae98f38934d91957a99cfb3a43dcbc01bc56439"

[[package]]
name = "lock_api"
version = "0.4.12"
source = "registry+https://github.com/rust-lang/crates.io-index"
checksum = "07af8b9cdd281b7915f413fa73f29ebd5d55d0d3f0155584dade1ff18cea1b17"
dependencies = [
 "autocfg",
 "scopeguard",
]

[[package]]
name = "log"
version = "0.4.22"
source = "registry+https://github.com/rust-lang/crates.io-index"
checksum = "a7a70ba024b9dc04c27ea2f0c0548feb474ec5c54bba33a7f72f873a39d07b24"

[[package]]
name = "logging"
version = "0.1.0"
dependencies = [
 "tokio",
 "tracing",
 "tracing-subscriber",
]

[[package]]
name = "matchers"
version = "0.1.0"
source = "registry+https://github.com/rust-lang/crates.io-index"
checksum = "8263075bb86c5a1b1427b5ae862e8889656f126e9f77c484496e8b47cf5c5558"
dependencies = [
 "regex-automata 0.1.10",
]

[[package]]
name = "memchr"
version = "2.7.4"
source = "registry+https://github.com/rust-lang/crates.io-index"
checksum = "78ca9ab1a0babb1e7d5695e3530886289c18cf2f87ec19a575a0abdce112e3a3"

[[package]]
name = "miniz_oxide"
version = "0.8.0"
source = "registry+https://github.com/rust-lang/crates.io-index"
checksum = "e2d80299ef12ff69b16a84bb182e3b9df68b5a91574d3d4fa6e41b65deec4df1"
dependencies = [
 "adler2",
]

[[package]]
name = "mio"
version = "1.0.2"
source = "registry+https://github.com/rust-lang/crates.io-index"
checksum = "80e04d1dcff3aae0704555fe5fee3bcfaf3d1fdf8a7e521d5b9d2b42acb52cec"
dependencies = [
 "hermit-abi",
 "libc",
 "wasi",
 "windows-sys",
]

[[package]]
name = "nu-ansi-term"
version = "0.46.0"
source = "registry+https://github.com/rust-lang/crates.io-index"
checksum = "77a8165726e8236064dbb45459242600304b42a5ea24ee2948e18e023bf7ba84"
dependencies = [
 "overload",
 "winapi",
]

[[package]]
name = "object"
version = "0.36.4"
source = "registry+https://github.com/rust-lang/crates.io-index"
checksum = "084f1a5821ac4c651660a94a7153d27ac9d8a53736203f58b31945ded098070a"
dependencies = [
 "memchr",
]

[[package]]
name = "once_cell"
version = "1.19.0"
source = "registry+https://github.com/rust-lang/crates.io-index"
checksum = "3fdb12b2476b595f9358c5161aa467c2438859caa136dec86c26fdd2efe17b92"

[[package]]
name = "overload"
version = "0.1.1"
source = "registry+https://github.com/rust-lang/crates.io-index"
checksum = "b15813163c1d831bf4a13c3610c05c0d03b39feb07f7e09fa234dac9b15aaf39"

[[package]]
name = "parking_lot"
version = "0.12.3"
source = "registry+https://github.com/rust-lang/crates.io-index"
checksum = "f1bf18183cf54e8d6059647fc3063646a1801cf30896933ec2311622cc4b9a27"
dependencies = [
 "lock_api",
 "parking_lot_core",
]

[[package]]
name = "parking_lot_core"
version = "0.9.10"
source = "registry+https://github.com/rust-lang/crates.io-index"
checksum = "1e401f977ab385c9e4e3ab30627d6f26d00e2c73eef317493c4ec6d468726cf8"
dependencies = [
 "cfg-if",
 "libc",
 "redox_syscall",
 "smallvec",
 "windows-targets",
]

[[package]]
name = "pin-project-lite"
version = "0.2.14"
source = "registry+https://github.com/rust-lang/crates.io-index"
checksum = "bda66fc9667c18cb2758a2ac84d1167245054bcf85d5d1aaa6923f45801bdd02"

[[package]]
name = "ppv-lite86"
version = "0.2.20"
source = "registry+https://github.com/rust-lang/crates.io-index"
checksum = "77957b295656769bb8ad2b6a6b09d897d94f05c41b069aede1fcdaa675eaea04"
dependencies = [
 "zerocopy",
]

[[package]]
name = "proc-macro2"
version = "1.0.86"
source = "registry+https://github.com/rust-lang/crates.io-index"
checksum = "5e719e8df665df0d1c8fbfd238015744736151d4445ec0836b8e628aae103b77"
dependencies = [
 "unicode-ident",
]

[[package]]
name = "profiling"
version = "0.1.0"
dependencies = [
 "dashmap",
 "derive_macros",
 "hashbrown",
 "lazy_static",
 "log",
 "logging",
 "parking_lot",
 "rand",
 "serde",
 "serde_derive",
 "serde_json",
 "tinyvec",
 "tokio",
 "tracing",
 "tracing-subscriber",
]

[[package]]
name = "quote"
version = "1.0.37"
source = "registry+https://github.com/rust-lang/crates.io-index"
checksum = "b5b9d34b8991d19d98081b46eacdd8eb58c6f2b201139f7c5f643cc155a633af"
dependencies = [
 "proc-macro2",
]

[[package]]
name = "rand"
version = "0.9.0-alpha.2"
source = "registry+https://github.com/rust-lang/crates.io-index"
checksum = "c3e256ff62cee3e03def855c4d4260106d2bb1696fdc01af03e9935b993720a5"
dependencies = [
 "rand_chacha",
 "rand_core",
 "zerocopy",
]

[[package]]
name = "rand_chacha"
version = "0.9.0-alpha.2"
source = "registry+https://github.com/rust-lang/crates.io-index"
checksum = "d299e9db34f6623b2a9e86c015d6e173d5f46d64d4b9b8cc46ae8a982a50b04c"
dependencies = [
 "ppv-lite86",
 "rand_core",
]

[[package]]
name = "rand_core"
version = "0.9.0-alpha.2"
source = "registry+https://github.com/rust-lang/crates.io-index"
checksum = "f4e93f5a5e3c528cda9acb0928c31b2ba868c551cc46e67b778075e34aab9906"
dependencies = [
 "getrandom",
 "zerocopy",
]

[[package]]
name = "redox_syscall"
version = "0.5.4"
source = "registry+https://github.com/rust-lang/crates.io-index"
checksum = "0884ad60e090bf1345b93da0a5de8923c93884cd03f40dfcfddd3b4bee661853"
dependencies = [
 "bitflags",
]

[[package]]
name = "regex"
version = "1.10.6"
source = "registry+https://github.com/rust-lang/crates.io-index"
checksum = "4219d74c6b67a3654a9fbebc4b419e22126d13d2f3c4a07ee0cb61ff79a79619"
dependencies = [
 "aho-corasick",
 "memchr",
 "regex-automata 0.4.7",
 "regex-syntax 0.8.4",
]

[[package]]
name = "regex-automata"
version = "0.1.10"
source = "registry+https://github.com/rust-lang/crates.io-index"
checksum = "6c230d73fb8d8c1b9c0b3135c5142a8acee3a0558fb8db5cf1cb65f8d7862132"
dependencies = [
 "regex-syntax 0.6.29",
]

[[package]]
name = "regex-automata"
version = "0.4.7"
source = "registry+https://github.com/rust-lang/crates.io-index"
checksum = "38caf58cc5ef2fed281f89292ef23f6365465ed9a41b7a7754eb4e26496c92df"
dependencies = [
 "aho-corasick",
 "memchr",
 "regex-syntax 0.8.4",
]

[[package]]
name = "regex-syntax"
version = "0.6.29"
source = "registry+https://github.com/rust-lang/crates.io-index"
checksum = "f162c6dd7b008981e4d40210aca20b4bd0f9b60ca9271061b07f78537722f2e1"

[[package]]
name = "regex-syntax"
version = "0.8.4"
source = "registry+https://github.com/rust-lang/crates.io-index"
checksum = "7a66a03ae7c801facd77a29370b4faec201768915ac14a721ba36f20bc9c209b"

[[package]]
name = "rustc-demangle"
version = "0.1.24"
source = "registry+https://github.com/rust-lang/crates.io-index"
checksum = "719b953e2095829ee67db738b3bfa9fa368c94900df327b3f07fe6e794d2fe1f"

[[package]]
name = "ryu"
version = "1.0.18"
source = "registry+https://github.com/rust-lang/crates.io-index"
checksum = "f3cb5ba0dc43242ce17de99c180e96db90b235b8a9fdc9543c96d2209116bd9f"

[[package]]
name = "scopeguard"
version = "1.2.0"
source = "registry+https://github.com/rust-lang/crates.io-index"
checksum = "94143f37725109f92c262ed2cf5e59bce7498c01bcc1502d7b9afe439a4e9f49"

[[package]]
name = "serde"
version = "1.0.210"
source = "registry+https://github.com/rust-lang/crates.io-index"
checksum = "c8e3592472072e6e22e0a54d5904d9febf8508f65fb8552499a1abc7d1078c3a"
dependencies = [
 "serde_derive",
]

[[package]]
name = "serde_derive"
version = "1.0.210"
source = "registry+https://github.com/rust-lang/crates.io-index"
checksum = "243902eda00fad750862fc144cea25caca5e20d615af0a81bee94ca738f1df1f"
dependencies = [
 "proc-macro2",
 "quote",
 "syn",
]

[[package]]
name = "serde_json"
version = "1.0.128"
source = "registry+https://github.com/rust-lang/crates.io-index"
checksum = "6ff5456707a1de34e7e37f2a6fd3d3f808c318259cbd01ab6377795054b483d8"
dependencies = [
 "itoa",
 "memchr",
 "ryu",
 "serde",
]

[[package]]
name = "sharded-slab"
version = "0.1.7"
source = "registry+https://github.com/rust-lang/crates.io-index"
checksum = "f40ca3c46823713e0d4209592e8d6e826aa57e928f09752619fc696c499637f6"
dependencies = [
 "lazy_static",
]

[[package]]
name = "signal-hook-registry"
version = "1.4.2"
source = "registry+https://github.com/rust-lang/crates.io-index"
checksum = "a9e9e0b4211b72e7b8b6e85c807d36c212bdb33ea8587f7569562a84df5465b1"
dependencies = [
 "libc",
]

[[package]]
name = "smallvec"
version = "1.13.2"
source = "registry+https://github.com/rust-lang/crates.io-index"
checksum = "3c5e1a9a646d36c3599cd173a41282daf47c44583ad367b8e6837255952e5c67"

[[package]]
name = "socket2"
version = "0.5.7"
source = "registry+https://github.com/rust-lang/crates.io-index"
checksum = "ce305eb0b4296696835b71df73eb912e0f1ffd2556a501fcede6e0c50349191c"
dependencies = [
 "libc",
 "windows-sys",
]

[[package]]
name = "syn"
version = "2.0.77"
source = "registry+https://github.com/rust-lang/crates.io-index"
checksum = "9f35bcdf61fd8e7be6caf75f429fdca8beb3ed76584befb503b1569faee373ed"
dependencies = [
 "proc-macro2",
 "quote",
 "unicode-ident",
]

[[package]]
name = "thread_local"
version = "1.1.8"
source = "registry+https://github.com/rust-lang/crates.io-index"
checksum = "8b9ef9bad013ada3808854ceac7b46812a6465ba368859a37e2100283d2d719c"
dependencies = [
 "cfg-if",
 "once_cell",
]

[[package]]
name = "tinyvec"
version = "1.8.0"
source = "registry+https://github.com/rust-lang/crates.io-index"
checksum = "445e881f4f6d382d5f27c034e25eb92edd7c784ceab92a0937db7f2e9471b938"

[[package]]
name = "tokio"
version = "1.40.0"
source = "registry+https://github.com/rust-lang/crates.io-index"
checksum = "e2b070231665d27ad9ec9b8df639893f46727666c6767db40317fbe920a5d998"
dependencies = [
 "backtrace",
 "bytes",
 "libc",
 "mio",
 "parking_lot",
 "pin-project-lite",
 "signal-hook-registry",
 "socket2",
 "tokio-macros",
 "windows-sys",
]

[[package]]
name = "tokio-macros"
version = "2.4.0"
source = "registry+https://github.com/rust-lang/crates.io-index"
checksum = "693d596312e88961bc67d7f1f97af8a70227d9f90c31bba5806eec004978d752"
dependencies = [
 "proc-macro2",
 "quote",
 "syn",
]

[[package]]
name = "tracing"
version = "0.1.40"
source = "registry+https://github.com/rust-lang/crates.io-index"
checksum = "c3523ab5a71916ccf420eebdf5521fcef02141234bbc0b8a49f2fdc4544364ef"
dependencies = [
 "pin-project-lite",
 "tracing-attributes",
 "tracing-core",
]

[[package]]
name = "tracing-attributes"
version = "0.1.27"
source = "registry+https://github.com/rust-lang/crates.io-index"
checksum = "34704c8d6ebcbc939824180af020566b01a7c01f80641264eba0999f6c2b6be7"
dependencies = [
 "proc-macro2",
 "quote",
 "syn",
]

[[package]]
name = "tracing-core"
version = "0.1.32"
source = "registry+https://github.com/rust-lang/crates.io-index"
checksum = "c06d3da6113f116aaee68e4d601191614c9053067f9ab7f6edbcb161237daa54"
dependencies = [
 "once_cell",
 "valuable",
]

[[package]]
name = "tracing-log"
version = "0.2.0"
source = "registry+https://github.com/rust-lang/crates.io-index"
checksum = "ee855f1f400bd0e5c02d150ae5de3840039a3f54b025156404e34c23c03f47c3"
dependencies = [
 "log",
 "once_cell",
 "tracing-core",
]

[[package]]
name = "tracing-subscriber"
version = "0.3.18"
source = "registry+https://github.com/rust-lang/crates.io-index"
checksum = "ad0f048c97dbd9faa9b7df56362b8ebcaa52adb06b498c050d2f4e32f90a7a8b"
dependencies = [
 "matchers",
 "nu-ansi-term",
 "once_cell",
 "regex",
 "sharded-slab",
 "smallvec",
 "thread_local",
 "tracing",
 "tracing-core",
 "tracing-log",
]

[[package]]
name = "unicode-ident"
version = "1.0.13"
source = "registry+https://github.com/rust-lang/crates.io-index"
checksum = "e91b56cd4cadaeb79bbf1a5645f6b4f8dc5bde8834ad5894a8db35fda9efa1fe"

[[package]]
name = "valuable"
version = "0.1.0"
source = "registry+https://github.com/rust-lang/crates.io-index"
checksum = "830b7e5d4d90034032940e4ace0d9a9a057e7a45cd94e6c007832e39edb82f6d"

[[package]]
name = "version_check"
version = "0.9.5"
source = "registry+https://github.com/rust-lang/crates.io-index"
checksum = "0b928f33d975fc6ad9f86c8f283853ad26bdd5b10b7f1542aa2fa15e2289105a"

[[package]]
name = "wasi"
version = "0.11.0+wasi-snapshot-preview1"
source = "registry+https://github.com/rust-lang/crates.io-index"
checksum = "9c8d87e72b64a3b4db28d11ce29237c246188f4f51057d65a7eab63b7987e423"

[[package]]
name = "winapi"
version = "0.3.9"
source = "registry+https://github.com/rust-lang/crates.io-index"
checksum = "5c839a674fcd7a98952e593242ea400abe93992746761e38641405d28b00f419"
dependencies = [
 "winapi-i686-pc-windows-gnu",
 "winapi-x86_64-pc-windows-gnu",
]

[[package]]
name = "winapi-i686-pc-windows-gnu"
version = "0.4.0"
source = "registry+https://github.com/rust-lang/crates.io-index"
checksum = "ac3b87c63620426dd9b991e5ce0329eff545bccbbb34f3be09ff6fb6ab51b7b6"

[[package]]
name = "winapi-x86_64-pc-windows-gnu"
version = "0.4.0"
source = "registry+https://github.com/rust-lang/crates.io-index"
checksum = "712e227841d057c1ee1cd2fb22fa7e5a5461ae8e48fa2ca79ec42cfc1931183f"

[[package]]
name = "windows-sys"
version = "0.52.0"
source = "registry+https://github.com/rust-lang/crates.io-index"
checksum = "282be5f36a8ce781fad8c8ae18fa3f9beff57ec1b52cb3de0789201425d9a33d"
dependencies = [
 "windows-targets",
]

[[package]]
name = "windows-targets"
version = "0.52.6"
source = "registry+https://github.com/rust-lang/crates.io-index"
checksum = "9b724f72796e036ab90c1021d4780d4d3d648aca59e491e6b98e725b84e99973"
dependencies = [
 "windows_aarch64_gnullvm",
 "windows_aarch64_msvc",
 "windows_i686_gnu",
 "windows_i686_gnullvm",
 "windows_i686_msvc",
 "windows_x86_64_gnu",
 "windows_x86_64_gnullvm",
 "windows_x86_64_msvc",
]

[[package]]
name = "windows_aarch64_gnullvm"
version = "0.52.6"
source = "registry+https://github.com/rust-lang/crates.io-index"
checksum = "32a4622180e7a0ec044bb555404c800bc9fd9ec262ec147edd5989ccd0c02cd3"

[[package]]
name = "windows_aarch64_msvc"
version = "0.52.6"
source = "registry+https://github.com/rust-lang/crates.io-index"
checksum = "09ec2a7bb152e2252b53fa7803150007879548bc709c039df7627cabbd05d469"

[[package]]
name = "windows_i686_gnu"
version = "0.52.6"
source = "registry+https://github.com/rust-lang/crates.io-index"
checksum = "8e9b5ad5ab802e97eb8e295ac6720e509ee4c243f69d781394014ebfe8bbfa0b"

[[package]]
name = "windows_i686_gnullvm"
version = "0.52.6"
source = "registry+https://github.com/rust-lang/crates.io-index"
checksum = "0eee52d38c090b3caa76c563b86c3a4bd71ef1a819287c19d586d7334ae8ed66"

[[package]]
name = "windows_i686_msvc"
version = "0.52.6"
source = "registry+https://github.com/rust-lang/crates.io-index"
checksum = "240948bc05c5e7c6dabba28bf89d89ffce3e303022809e73deaefe4f6ec56c66"

[[package]]
name = "windows_x86_64_gnu"
version = "0.52.6"
source = "registry+https://github.com/rust-lang/crates.io-index"
checksum = "147a5c80aabfbf0c7d901cb5895d1de30ef2907eb21fbbab29ca94c5b08b1a78"

[[package]]
name = "windows_x86_64_gnullvm"
version = "0.52.6"
source = "registry+https://github.com/rust-lang/crates.io-index"
checksum = "24d5b23dc417412679681396f2b49f3de8c1473deb516bd34410872eff51ed0d"

[[package]]
name = "windows_x86_64_msvc"
version = "0.52.6"
source = "registry+https://github.com/rust-lang/crates.io-index"
checksum = "589f6da84c646204747d1270a2a5661ea66ed1cced2631d546fdfb155959f9ec"

[[package]]
name = "zerocopy"
version = "0.7.35"
source = "registry+https://github.com/rust-lang/crates.io-index"
checksum = "1b9b4fd18abc82b8136838da5d50bae7bdea537c574d8dc1a34ed098d6c166f0"
dependencies = [
 "byteorder",
 "zerocopy-derive",
]

[[package]]
name = "zerocopy-derive"
version = "0.7.35"
source = "registry+https://github.com/rust-lang/crates.io-index"
checksum = "fa4f8080344d4671fb4e831a13ad1e68092748387dfc4f55e356242fae12ce3e"
dependencies = [
 "proc-macro2",
 "quote",
 "syn",
]
=======
version = "0.1.0"

[[package]]
name = "ferrumc-core"
version = "0.1.0"

[[package]]
name = "ferrumc-ecs"
version = "0.1.0"

[[package]]
name = "ferrumc-encryption"
version = "0.1.0"

[[package]]
name = "ferrumc-net"
version = "0.1.0"

[[package]]
name = "ferrumc-plugins"
version = "0.1.0"

[[package]]
name = "ferrumc-storage"
version = "0.1.0"

[[package]]
name = "ferrumc-utils"
version = "0.1.0"

[[package]]
name = "ferrumc-world"
version = "0.1.0"
>>>>>>> 70b834f2
<|MERGE_RESOLUTION|>--- conflicted
+++ resolved
@@ -3,7 +3,7 @@
 version = 3
 
 [[package]]
-<<<<<<< HEAD
+name = "events"
 name = "addr2line"
 version = "0.24.1"
 source = "registry+https://github.com/rust-lang/crates.io-index"
@@ -119,18 +119,43 @@
 
 [[package]]
 name = "dummy_lib"
-=======
-name = "events"
->>>>>>> 70b834f2
 version = "0.1.0"
 
 [[package]]
 name = "ferrumc"
-<<<<<<< HEAD
-version = "0.1.1"
-dependencies = [
- "dummy_lib",
-]
+version = "0.1.0"
+
+[[package]]
+name = "ferrumc-core"
+version = "0.1.0"
+
+[[package]]
+name = "ferrumc-ecs"
+version = "0.1.0"
+
+[[package]]
+name = "ferrumc-encryption"
+version = "0.1.0"
+
+[[package]]
+name = "ferrumc-net"
+version = "0.1.0"
+
+[[package]]
+name = "ferrumc-plugins"
+version = "0.1.0"
+
+[[package]]
+name = "ferrumc-storage"
+version = "0.1.0"
+
+[[package]]
+name = "ferrumc-utils"
+version = "0.1.0"
+
+[[package]]
+name = "ferrumc-world"
+version = "0.1.0"
 
 [[package]]
 name = "getrandom"
@@ -775,39 +800,4 @@
  "proc-macro2",
  "quote",
  "syn",
-]
-=======
-version = "0.1.0"
-
-[[package]]
-name = "ferrumc-core"
-version = "0.1.0"
-
-[[package]]
-name = "ferrumc-ecs"
-version = "0.1.0"
-
-[[package]]
-name = "ferrumc-encryption"
-version = "0.1.0"
-
-[[package]]
-name = "ferrumc-net"
-version = "0.1.0"
-
-[[package]]
-name = "ferrumc-plugins"
-version = "0.1.0"
-
-[[package]]
-name = "ferrumc-storage"
-version = "0.1.0"
-
-[[package]]
-name = "ferrumc-utils"
-version = "0.1.0"
-
-[[package]]
-name = "ferrumc-world"
-version = "0.1.0"
->>>>>>> 70b834f2
+]