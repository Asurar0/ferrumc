[package]
name = "ferrumc2_0"
version = "0.1.1"
edition = "2021"

# See more keys and their definitions at https://doc.rust-lang.org/cargo/reference/manifest.html

[dependencies]
# Async
tokio = { version = "1.38.0", features = ["full", "tracing"] }

# Error handling
anyhow = "1.0.86"
thiserror = "1.0.61"

# Logging
tracing = "0.1.40"
tracing-subscriber = "0.3.18"
console-subscriber = "0.4.0"

# config / ser / de
serde = { version = "1.0.203", features = ["derive"] }
serde_json = "1.0.119"
toml = "0.8.14"
config = "0.14.0"
lazy_static = "1.4.0"
fastnbt = "2.5.0"
flexbuffers = "2.0.0"
fastanvil = "0.31.0"
serde_derive = "1.0.204"

# Binary
byteorder = "1.5.0"
include-flate = "0.3.0"
uuid = { version = "1.9.1", features = ["v4", "v3", "v5"] }

# OS
which = "6.0.1"

# Custom crates
ferrumc_macros = { path = "src/crates/ferrumc_macros" }
nbt-lib = { path = 'src/crates/nbt-workspace/nbt-lib', features = ["derive"] }

# # yoinked
simdnbt = { path = "src/crates/yoinked/simdnbt/simdnbt" }
simdnbt-derive = { path = "src/crates/yoinked/simdnbt/simdnbt-derive" }

# Database
sled = { version = "0.34.7", features = ["compression", "zstd", ] }

# Misc
dashmap = "6.0.1"
rand = "0.9.0-alpha.1"
base64 = "0.22.1"
async-trait = "0.1.77"
futures = "0.3.30"
rayon = "1.10.0"
flate2 = "1.0.31"
bincode = "2.0.0-rc.3"

# CLI
clap = { version = "4.5.11" }
clap_derive = "4.5.11"
indicatif = "0.17.8"



[dev-dependencies]
# Benches
criterion = { version = "0.5.1", features = ["html_reports"] }


[[bench]]
name = "benches"
harness = false
path = "./src/benches/bench_nbt_ser_de.rs"
<<<<<<< HEAD

=======
>>>>>>> f33aa738
<|MERGE_RESOLUTION|>--- conflicted
+++ resolved
@@ -74,7 +74,3 @@
 name = "benches"
 harness = false
 path = "./src/benches/bench_nbt_ser_de.rs"
-<<<<<<< HEAD
-
-=======
->>>>>>> f33aa738
