--- conflicted
+++ resolved
@@ -4,9 +4,4 @@
 /src/net/NBT_CODEC.zlib
 **/rustc-ice*
 .zed
-<<<<<<< HEAD
-
-nbt_codec.nbt
-=======
-/data
->>>>>>> 1e6b11aa
+/data